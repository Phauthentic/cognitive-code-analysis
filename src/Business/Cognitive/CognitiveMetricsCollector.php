<?php

declare(strict_types=1);

namespace Phauthentic\CognitiveCodeAnalysis\Business\Cognitive;

use Phauthentic\CognitiveCodeAnalysis\Business\DirectoryScanner;
use Phauthentic\CognitiveCodeAnalysis\CognitiveAnalysisException;
use Phauthentic\CognitiveCodeAnalysis\Config\ConfigService;
use Phauthentic\CognitiveCodeAnalysis\PhpParser\CognitiveMetricsVisitor;
use PhpParser\Error;
use PhpParser\NodeTraverserInterface;
use PhpParser\Parser;
use PhpParser\ParserFactory;
use SplFileInfo;

/**
 * CognitiveMetricsCollector class that collects cognitive metrics from source files
 */
class CognitiveMetricsCollector
{
    protected Parser $parser;

    /**
     * @param array<int, FindMetricsPluginInterface> $findMetricsPlugins
     */
    public function __construct(
        protected readonly ParserFactory $parserFactory,
        protected readonly NodeTraverserInterface $traverser,
        protected readonly DirectoryScanner $directoryScanner,
        protected readonly ConfigService $configService,
        protected readonly array $findMetricsPlugins = []
    ) {
        $this->parser = $parserFactory->createForHostVersion();
    }

    /**
<<<<<<< HEAD
=======
     * @param array<string, mixed> $config
     * @return array<int, string>
     */
    private function getExcludePatternsFromConfig(array $config): array
    {
        if (isset($config['excludePatterns'])) {
            return $config['excludePatterns'];
        }

        return [];
    }

    /**
>>>>>>> 565564e2
     * Collect cognitive metrics from the given path
     *
     * @param string $path
     * @param array<string, mixed> $config
     * @return CognitiveMetricsCollection
     * @throws CognitiveAnalysisException
     */
    public function collect(string $path, array $config = []): CognitiveMetricsCollection
    {
        $files = $this->findSourceFiles($path);

        return $this->findMetrics($files);
    }

    /**
     * Collect metrics from the found source files
     *
     * @param iterable<SplFileInfo> $files
     * @return CognitiveMetricsCollection
     * @throws CognitiveAnalysisException
     */
    private function findMetrics(iterable $files): CognitiveMetricsCollection
    {
        $metricsCollection = new CognitiveMetricsCollection();
        $visitor = new CognitiveMetricsVisitor();

        foreach ($this->findMetricsPlugins as $plugin) {
            $plugin->beforeIteration($files);
        }

        foreach ($files as $file) {
            foreach ($this->findMetricsPlugins as $plugin) {
                $plugin->beforeFindMetrics($file);
            }

            $code = file_get_contents($file->getRealPath());

            if ($code === false) {
                throw new CognitiveAnalysisException("Could not read file: {$file->getRealPath()}");
            }

            $this->traverser->addVisitor($visitor);
            $this->traverseAbstractSyntaxTree($code);

            $methodMetrics = $visitor->getMethodMetrics();
            $this->traverser->removeVisitor($visitor);

            $this->processMethodMetrics($methodMetrics, $metricsCollection);

            foreach ($this->findMetricsPlugins as $plugin) {
                $plugin->afterFindMetrics($file);
            }
        }

        foreach ($this->findMetricsPlugins as $plugin) {
            $plugin->afterIteration($metricsCollection);
        }

        return $metricsCollection;
    }

    /**
     * Process method metrics and add them to the collection
     *
     * @param array<string, mixed> $methodMetrics
     * @param CognitiveMetricsCollection $metricsCollection
     */
    private function processMethodMetrics(
        array $methodMetrics,
        CognitiveMetricsCollection $metricsCollection
    ): void {
        foreach ($methodMetrics as $classAndMethod => $metrics) {
            if ($this->isExcluded($classAndMethod)) {
                continue;
            }

            [$class, $method] = explode('::', $classAndMethod);

            $metricsArray = array_merge($metrics, [
                'class' => $class,
                'method' => $method
            ]);

            $metric = new CognitiveMetrics($metricsArray);

            if (!$metricsCollection->contains($metric)) {
                $metricsCollection->add($metric);
            }
        }
    }

    private function isExcluded(string $classAndMethod): bool
    {
        $regexes = $this->configService->getConfig()['cognitive']['excludePatterns'];

        foreach ($regexes as $regex) {
            if (preg_match('/' . $regex . '/', $classAndMethod, $matches)) {
                return true;
            }
        }

        return false;
    }

    /**
     * Find source files using DirectoryScanner
     *
     * @param string $path Path to the directory or file to scan
     * @return iterable<mixed, SplFileInfo> An iterable of SplFileInfo objects
     */
<<<<<<< HEAD
    protected function findSourceFiles(string $path): iterable
=======
    private function findSourceFiles(string $path, array $exclude = []): iterable
>>>>>>> 565564e2
    {
        return $this->directoryScanner->scan(
            [$path],
            ['^(?!.*\.php$).+'] + $this->configService->getConfig()['cognitive']['excludeFilePatterns']
        );
    }

    /**
     * @throws CognitiveAnalysisException
     */
    private function traverseAbstractSyntaxTree(string $code): void
    {
        try {
            $ast = $this->parser->parse($code);
        } catch (Error $e) {
            throw new CognitiveAnalysisException("Parse error: {$e->getMessage()}", 0, $e);
        }

        if ($ast === null) {
            throw new CognitiveAnalysisException("Could not parse the code.");
        }

        $this->traverser->traverse($ast);
    }
}<|MERGE_RESOLUTION|>--- conflicted
+++ resolved
@@ -35,8 +35,6 @@
     }
 
     /**
-<<<<<<< HEAD
-=======
      * @param array<string, mixed> $config
      * @return array<int, string>
      */
@@ -50,17 +48,15 @@
     }
 
     /**
->>>>>>> 565564e2
      * Collect cognitive metrics from the given path
      *
      * @param string $path
      * @param array<string, mixed> $config
      * @return CognitiveMetricsCollection
-     * @throws CognitiveAnalysisException
      */
     public function collect(string $path, array $config = []): CognitiveMetricsCollection
     {
-        $files = $this->findSourceFiles($path);
+        $files = $this->findSourceFiles($path, $this->getExcludePatternsFromConfig($config));
 
         return $this->findMetrics($files);
     }
@@ -70,7 +66,6 @@
      *
      * @param iterable<SplFileInfo> $files
      * @return CognitiveMetricsCollection
-     * @throws CognitiveAnalysisException
      */
     private function findMetrics(iterable $files): CognitiveMetricsCollection
     {
@@ -159,18 +154,12 @@
      * Find source files using DirectoryScanner
      *
      * @param string $path Path to the directory or file to scan
+     * @param array<int, string> $exclude List of regx to exclude
      * @return iterable<mixed, SplFileInfo> An iterable of SplFileInfo objects
      */
-<<<<<<< HEAD
-    protected function findSourceFiles(string $path): iterable
-=======
     private function findSourceFiles(string $path, array $exclude = []): iterable
->>>>>>> 565564e2
     {
-        return $this->directoryScanner->scan(
-            [$path],
-            ['^(?!.*\.php$).+'] + $this->configService->getConfig()['cognitive']['excludeFilePatterns']
-        );
+        return $this->directoryScanner->scan([$path], ['^(?!.*\.php$).+'] + $exclude); // Exclude non-PHP files
     }
 
     /**
