<?php

declare(strict_types=1);

namespace Phauthentic\CognitiveCodeAnalysis\PhpParser;

use Phauthentic\CognitiveCodeAnalysis\Business\Halstead\HalsteadMetricsCalculatorInterface;
use PhpParser\Node;
use PhpParser\Node\Stmt\Class_;
use PhpParser\Node\Stmt\Trait_;
use PhpParser\Node\Stmt\Namespace_;
use PhpParser\NodeVisitorAbstract;

/**
 * @SuppressWarnings(PHPMD.TooManyFields)
 * @SuppressWarnings(PHPMD.ShortVariable)
 */
class HalsteadMetricsVisitor extends NodeVisitorAbstract
{
    private array $operators = [];
    private array $operands = [];
    private ?string $currentClassName = null;
    private ?string $currentNamespace = null;
    private array $classMetrics = [];
    private ?string $currentMethodName = null;
    private array $methodOperators = [];
    private array $methodOperands = [];
    private array $methodMetrics = [];

    /**
     * @var array<string, string> Cache for normalized FQCNs
     */
    private static array $fqcnCache = [];

    /**
     * @var AnnotationVisitor|null The annotation visitor to check for ignored items
     */
    private ?AnnotationVisitor $annotationVisitor = null;

    /**
     * @var HalsteadMetricsCalculatorInterface The calculator for Halstead metrics
     */
    private HalsteadMetricsCalculatorInterface $calculator;

    /**
     * Constructor for HalsteadMetricsVisitor.
     *
     * @param HalsteadMetricsCalculatorInterface $calculator The calculator for Halstead metrics
     */
    public function __construct(HalsteadMetricsCalculatorInterface $calculator)
    {
        $this->calculator = $calculator;
    }

    /**
     * Set the annotation visitor to check for ignored items.
     */
    public function setAnnotationVisitor(AnnotationVisitor $annotationVisitor): void
    {
        $this->annotationVisitor = $annotationVisitor;
    }

    /**
     * Processes each node in the abstract syntax tree (AST) as it is entered.
     *
     * This method performs different actions based on the type of node encountered:
     *
     * - **Namespace_ Node**: Updates the current namespace context when a namespace declaration is encountered.
     * - **Class_ Node**: Updates the current class name context when a class declaration is encountered.
     * - **Operator Node**: Adds the operator type to the internal list of operators if the node is recognized as an operator.
     * - **Operand Node**: Adds the operand value to the internal list of operands if the node is recognized as an operand.
     *
     * The node processing is part of gathering metrics for the Halstead complexity measurement. Operators and operands
     * are collected to later calculate metrics such as program length, vocabulary, volume, difficulty, and effort.
     *
     * @SuppressWarnings("PHPMD.CyclomaticComplexity")
     */
    public function enterNode(Node $node)
    {
        $result = match (true) {
            $node instanceof Namespace_ => function () use ($node) {
                $this->setCurrentNamespace($node);
            },
            $node instanceof Class_ || $node instanceof Trait_ => function () use ($node) {
                $this->setCurrentClassName($node);

                // Check if this class should be ignored
                if (
                    $this->currentClassName === null
                    || $this->annotationVisitor === null
                    || !$this->annotationVisitor->isClassIgnored($this->currentClassName)
                ) {
                    return;
                }

                $this->currentClassName = null; // Clear the class name if ignored
            },
            $node instanceof Node\Stmt\ClassMethod => function () use ($node) {
                // Skip methods that don't have a class or trait context (interfaces, global functions)
                if (empty($this->currentClassName)) {
                    return;
                }

                $methodKey = $this->currentClassName . '::' . $node->name->toString();

                // Check if this method should be ignored
                if ($this->annotationVisitor !== null && $this->annotationVisitor->isMethodIgnored($methodKey)) {
                    return;
                }

                $this->currentMethodName = $node->name->toString();
                $this->methodOperators = [];
                $this->methodOperands = [];
            },
            $this->isOperator($node) => function () use ($node) {
                $this->addOperator($node);
                if ($this->currentMethodName === null) {
                    return;
                }

                $this->methodOperators[] = $node->getType();
            },
            $this->isOperand($node) => function () use ($node) {
                $this->addOperand($node);
                if ($this->currentMethodName === null) {
                    return;
                }

                $this->methodOperands[] = $this->getOperandValue($node);
            },
            default => null,
        };

        if ($result === null) {
            return;
        }

        $result();
    }

    private function setCurrentNamespace(Namespace_ $node): void
    {
        $this->currentNamespace = $node->name instanceof \PhpParser\Node\Name ? $node->name->toString() : '';
    }

    private function setCurrentClassName(Node $node): void
    {
        // Skip anonymous classes - they don't have a proper class name
        if ($node->name === null) {
            $this->currentClassName = null;
            return;
        }

        $className = $node->name->toString();
        // Always build FQCN as "namespace\class" (even if namespace is empty)
        $fqcn = ($this->currentNamespace !== '' ? $this->currentNamespace . '\\' : '') . $className;
        $this->currentClassName = $this->normalizeFqcn($fqcn);
    }

    /**
     * Ensures the FQCN always starts with a backslash.
     */
    private function normalizeFqcn(string $fqcn): string
    {
        if (!isset(self::$fqcnCache[$fqcn])) {
            self::$fqcnCache[$fqcn] = str_starts_with($fqcn, '\\') ? $fqcn : '\\' . $fqcn;
        }

        return self::$fqcnCache[$fqcn];
    }

    private function addOperator(Node $node): void
    {
        $this->operators[] = $node->getType();
    }

    private function addOperand(Node $node): void
    {
        $this->operands[] = $this->getOperandValue($node);
    }

    public function leaveNode(Node $node)
    {
        if ($node instanceof Node\Stmt\ClassMethod) {
            // Store metrics for the method before resetting
            if ($this->currentClassName !== null && $this->currentMethodName !== null) {
                $methodKey = $this->currentClassName . '::' . $this->currentMethodName;
                $this->methodMetrics[$methodKey] = $this->calculator->calculateMetrics($this->methodOperators, $this->methodOperands, $methodKey);
            }
            $this->currentMethodName = null;
            $this->methodOperators = [];
            $this->methodOperands = [];
        }

        if ($node instanceof Class_) {
            // Store metrics for the class before resetting
            $this->storeClassMetrics();
            $this->resetMetrics();
        }

        if (!($node instanceof Namespace_)) {
            return;
        }

        $this->currentNamespace = '';
    }

    private function isOperator(Node $node): bool
    {
        return $node instanceof Node\Expr\BinaryOp
            || $node instanceof Node\Expr\Assign
            || $node instanceof Node\Expr\FuncCall
            || $node instanceof Node\Expr\MethodCall;
    }

    private function isOperand(Node $node): bool
    {
        return $node instanceof Node\Expr\Variable
            || $node instanceof Node\Scalar\String_
            || $node instanceof Node\Scalar\LNumber
            || $node instanceof Node\Scalar\DNumber;
    }

    private function getOperandValue(Node $node): string
    {
        if ($node instanceof Node\Expr\Variable) {
            return '$' . $node->name;
        }

        if ($node instanceof Node\Scalar\String_) {
            return (string) $node->value;
        }

        if ($node instanceof Node\Scalar\LNumber || $node instanceof Node\Scalar\DNumber) {
            return (string) $node->value;
        }

        return '';
    }

    private function storeClassMetrics(): void
    {
<<<<<<< HEAD
        if ($this->currentClassName !== null) {
            $this->classMetrics[$this->currentClassName] = $this->calculator->calculateMetrics($this->operators, $this->operands, $this->currentClassName);
=======
        if ($this->currentClassName === null) {
            return;
>>>>>>> fa4393a5
        }

        $this->classMetrics[$this->currentClassName] = $this->calculateMetrics();
    }

    public function resetMetrics(): void
    {
        // Clear current state, but keep accumulated metrics for retrieval
        $this->operators = [];
        $this->operands = [];
        $this->currentClassName = null;
        $this->currentNamespace = null;
        $this->currentMethodName = null;
        $this->methodOperators = [];
        $this->methodOperands = [];
    }

    /**
     * Reset all accumulated data (for memory cleanup between files).
     */
    public function resetAll(): void
    {
        // Clear all accumulated data to prevent memory leaks
        $this->operators = [];
        $this->operands = [];
        $this->currentClassName = null;
        $this->currentNamespace = null;
        $this->classMetrics = [];
        $this->currentMethodName = null;
        $this->methodOperators = [];
        $this->methodOperands = [];
        $this->methodMetrics = [];
    }

    public function getMetrics(): array
    {
        // In case we haven't left the last class
        if ($this->currentClassName !== null) {
            $this->storeClassMetrics();
        }

        return [
            'classes' => $this->classMetrics,
            'methods' => $this->methodMetrics,
        ];
    }
}<|MERGE_RESOLUTION|>--- conflicted
+++ resolved
@@ -240,16 +240,11 @@
 
     private function storeClassMetrics(): void
     {
-<<<<<<< HEAD
-        if ($this->currentClassName !== null) {
-            $this->classMetrics[$this->currentClassName] = $this->calculator->calculateMetrics($this->operators, $this->operands, $this->currentClassName);
-=======
         if ($this->currentClassName === null) {
             return;
->>>>>>> fa4393a5
-        }
-
-        $this->classMetrics[$this->currentClassName] = $this->calculateMetrics();
+        }
+
+        $this->classMetrics[$this->currentClassName] = $this->calculator->calculateMetrics($this->operators, $this->operands, $this->currentClassName);
     }
 
     public function resetMetrics(): void
