--- conflicted
+++ resolved
@@ -134,7 +134,6 @@
             $row[$key] .= PHP_EOL . '<info>Δ -' . $delta->getValue() . '</info>';
         }
 
-        // No delta for halstead/cyclomatic
         return $row;
     }
 
@@ -152,7 +151,6 @@
             'ifCount',
             'ifNestingLevel',
             'elseCount',
-            // No keys for halstead/cyclomatic, handled separately in metricsToArray
         ];
     }
 
@@ -164,11 +162,6 @@
     {
         $halstead = $metrics->getHalstead();
         $cyclomatic = $metrics->getCyclomatic();
-
-        $halsteadVolume = $this->formatHalsteadVolume($halstead);
-        $halsteadDifficulty = $this->formatHalsteadDifficulty($halstead);
-        $halsteadEffort = $this->formatHalsteadEffort($halstead);
-        $cyclomaticComplexity = $this->formatCyclomaticComplexity($cyclomatic);
 
         return [
             'methodName' => $metrics->getMethod(),
@@ -180,29 +173,24 @@
             'ifCount' => $metrics->getIfCount(),
             'ifNestingLevel' => $metrics->getIfNestingLevel(),
             'elseCount' => $metrics->getElseCount(),
-<<<<<<< HEAD
             'score' => $this->formatScore($metrics->getScore()),
-            'halsteadVolume' => $halsteadVolume,
-            'halsteadDifficulty' => $halsteadDifficulty,
-            'halsteadEffort' => $halsteadEffort,
-            'cyclomaticComplexity' => $cyclomaticComplexity,
-=======
-            'score' => $metrics->getScore() > $this->configService->getConfig()->scoreThreshold
-                ? '<error>' . $metrics->getScore() . '</error>'
-                : '<info>' . $metrics->getScore() . '</info>',
->>>>>>> 3b5a5543
+            'halsteadVolume' => $this->formatHalsteadVolume($halstead),
+            'halsteadDifficulty' => $this->formatHalsteadDifficulty($halstead),
+            'halsteadEffort' => $this->formatHalsteadEffort($halstead),
+            'cyclomaticComplexity' => $this->formatCyclomaticComplexity($cyclomatic),
         ];
     }
 
     private function formatScore(float $score): string
     {
-        return $score > 0.5
+        return $score > $this->configService->getConfig()->scoreThreshold
             ? '<error>' . $score . '</error>'
             : '<info>' . $score . '</info>';
     }
 
     /**
      * @param HalsteadMetrics|null $halstead
+     * @return string
      */
     private function formatHalsteadVolume(?HalsteadMetrics $halstead): string
     {
