--- conflicted
+++ resolved
@@ -2,23 +2,6 @@
 
 declare(strict_types=1);
 
-<<<<<<< HEAD
-namespace Phauthentic\CodeQualityMetrics;
-
-use Phauthentic\CodeQualityMetrics\Business\Cognitive\BaselineService;
-use Phauthentic\CodeQualityMetrics\Business\Cognitive\CognitiveMetricsCollector;
-use Phauthentic\CodeQualityMetrics\Business\Cognitive\ScoreCalculator;
-use Phauthentic\CodeQualityMetrics\Business\DirectoryScanner;
-use Phauthentic\CodeQualityMetrics\Business\Halstead\HalsteadMetricsCollector;
-use Phauthentic\CodeQualityMetrics\Command\Cognitive\CognitiveCollectorShellOutputPlugin;
-use Phauthentic\CodeQualityMetrics\Command\CognitiveMetricsCommand;
-use Phauthentic\CodeQualityMetrics\Command\HalsteadMetricsCommand;
-use Phauthentic\CodeQualityMetrics\Business\MetricsFacade;
-use Phauthentic\CodeQualityMetrics\Command\Presentation\CognitiveMetricTextRenderer;
-use Phauthentic\CodeQualityMetrics\Command\Presentation\HalsteadMetricTextRenderer;
-use Phauthentic\CodeQualityMetrics\Config\ConfigLoader;
-use Phauthentic\CodeQualityMetrics\Config\ConfigService;
-=======
 namespace Phauthentic\CognitiveCodeAnalysis;
 
 use Phauthentic\CognitiveCodeAnalysis\Business\Cognitive\BaselineService;
@@ -31,7 +14,6 @@
 use Phauthentic\CognitiveCodeAnalysis\Command\Presentation\CognitiveMetricTextRenderer;
 use Phauthentic\CognitiveCodeAnalysis\Config\ConfigLoader;
 use Phauthentic\CognitiveCodeAnalysis\Config\ConfigService;
->>>>>>> 565564e2
 use PhpParser\NodeTraverser;
 use PhpParser\NodeTraverserInterface;
 use PhpParser\ParserFactory;
@@ -109,14 +91,14 @@
     private function bootstrap(): void
     {
         $this->registerServices();
-        $this->registerMetricsCollectors();
-        $this->registerConfigService();
+        $this->bootstrapMetricsCollectors();
+        $this->configureConfigService();
         $this->registerMetricsFacade();
         $this->registerCommands();
-        $this->registerApplication();
+        $this->configureApplication();
     }
 
-    private function registerMetricsCollectors(): void
+    private function bootstrapMetricsCollectors(): void
     {
         $this->containerBuilder->register(CognitiveMetricsCollector::class, CognitiveMetricsCollector::class)
             ->setArguments([
@@ -131,7 +113,7 @@
             ->setPublic(true);
     }
 
-    private function registerConfigService(): void
+    private function configureConfigService(): void
     {
         $this->containerBuilder->register(ConfigService::class, ConfigService::class)
             ->setArguments([
@@ -163,7 +145,7 @@
             ->setPublic(true);
     }
 
-    private function registerApplication(): void
+    private function configureApplication(): void
     {
         $this->containerBuilder->register(SymfonyApplication::class, SymfonyApplication::class)
             ->setPublic(true)
