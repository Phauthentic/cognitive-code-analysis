--- conflicted
+++ resolved
@@ -38,11 +38,8 @@
             showCyclomaticComplexity: $config['cognitive']['showCyclomaticComplexity'] ?? false,
             groupByClass: $config['cognitive']['groupByClass'] ?? true,
             showDetailedCognitiveMetrics: $config['cognitive']['showDetailedCognitiveMetrics'] ?? true,
-<<<<<<< HEAD
-            cache: $cacheConfig
-=======
+            cache: $cacheConfig,
             customReporters: $config['cognitive']['customReporters'] ?? []
->>>>>>> ff4f2c5e
         );
     }
 }