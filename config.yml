--- conflicted
+++ resolved
@@ -40,11 +40,9 @@
       threshold: 1
       scale: 1.0
       enabled: true
-<<<<<<< HEAD
   cache:
     enabled: false
     directory: './.phpcca.cache'
-=======
   # Example of custom reporters:
   # customReporters:
   #   cognitive:
@@ -53,5 +51,4 @@
   #       file: '/path/to/PdfReporter.php'
   #     churn:
   #       class: 'My\Custom\ChurnReporter'
-  #       file: '/path/to/ChurnReporter.php'
->>>>>>> ff4f2c5e
+  #       file: '/path/to/ChurnReporter.php'